use std::collections::BTreeMap;
use std::fs::File;
use std::io::prelude::*;
use std::io::BufWriter;
use std::path::Path;

use mime_types::MIME_TYPES;
use unicase::UniCase;

#[path = "src/mime_types.rs"]
mod mime_types;

#[cfg(feature = "phf-map")]
const PHF_PATH: &str = "phf";

fn main() {
<<<<<<< HEAD
	let out_dir = std::env::var("OUT_DIR").unwrap();
	let dest_path = Path::new(&out_dir).join("mime_types_generated.rs");
	let mut outfile = BufWriter::new(File::create(dest_path).unwrap());
=======
    let out_dir = env::var("OUT_DIR").unwrap();
    let dest_path = Path::new(&out_dir).join("mime_types_generated.rs");
    let mut outfile = BufWriter::new(File::create(&dest_path).unwrap());

    println!(
        "cargo:rustc-env=MIME_TYPES_GENERATED_PATH={}",
        dest_path.display()
    );
>>>>>>> 8756eaa4

	#[cfg(feature = "phf-map")]
	build_forward_map(&mut outfile);

	#[cfg(feature = "rev-mappings")]
	build_rev_map(&mut outfile);
}

// Build forward mappings (ext -> mime type)
#[cfg(feature = "phf-map")]
fn build_forward_map<W: Write>(out: &mut W) {
	use phf_codegen::Map as PhfMap;

	let mut forward_map = PhfMap::new();
	forward_map.phf_path(PHF_PATH);

	let mut map_entries: Vec<(&str, Vec<&str>)> = Vec::new();

	for &(key, types) in MIME_TYPES {
		if let Some(&mut (key_, ref mut values)) = map_entries.last_mut() {
			// deduplicate extensions
			if key == key_ {
				values.extend_from_slice(types);
				continue;
			}
		}

		map_entries.push((key, types.into()));
	}

	for (key, values) in map_entries {
		forward_map.entry(UniCase::new(key), &format!("&{:?}", values));
	}

	writeln!(
		out,
		"static MIME_TYPES: phf::Map<UniCase<&'static str>, &'static [&'static str]> = \n{};",
		forward_map.build()
	)
	.unwrap();
}

// Build reverse mappings (mime type -> ext)
#[cfg(all(feature = "phf-map", feature = "rev-mappings"))]
fn build_rev_map<W: Write>(out: &mut W) {
	use phf_codegen::Map as PhfMap;

	let dyn_map = get_rev_mappings();

	let mut rev_map = PhfMap::new();
	rev_map.phf_path(PHF_PATH);

	let mut exts = Vec::new();

	for (top, subs) in dyn_map {
		let top_start = exts.len();

		let mut sub_map = PhfMap::new();
		sub_map.phf_path(PHF_PATH);

		for (sub, sub_exts) in subs {
			let sub_start = exts.len();
			exts.extend(sub_exts);
			let sub_end = exts.len();

			sub_map.entry(sub, &format!("({}, {})", sub_start, sub_end));
		}

		let top_end = exts.len();

		rev_map.entry(
			top,
			&format!(
				"TopLevelExts {{ start: {}, end: {}, subs: {} }}",
				top_start,
				top_end,
				sub_map.build()
			),
		);
	}

	writeln!(
		out,
		"static REV_MAPPINGS: phf::Map<UniCase<&'static str>, TopLevelExts> = \n{};",
		rev_map.build()
	)
	.unwrap();

	writeln!(out, "const EXTS: &[&str] = &{:?};", exts).unwrap();
}

#[cfg(all(not(feature = "phf-map"), feature = "rev-mappings"))]
fn build_rev_map<W: Write>(out: &mut W) {
	use std::fmt::Write as _;

	macro_rules! unicase_const {
		($s:expr) => {{
			format_args!(
				"{}({:?})",
				(if $s.is_ascii() {
					"UniCase::ascii"
				} else {
					"UniCase::unicode"
				}),
				$s
			)
		}};
	}

	let dyn_map = get_rev_mappings();

	write!(out, "static REV_MAPPINGS: &[(UniCase<&'static str>, TopLevelExts)] = &[").unwrap();

	let mut exts = Vec::new();

	for (top, subs) in dyn_map {
		let top_start = exts.len();

		let mut sub_map = String::new();

		for (sub, sub_exts) in subs {
			let sub_start = exts.len();
			exts.extend(sub_exts);
			let sub_end = exts.len();

			write!(sub_map, "({}, ({}, {})),", unicase_const!(sub), sub_start, sub_end).unwrap();
		}

		let top_end = exts.len();

		write!(
			out,
			"({}, TopLevelExts {{ start: {}, end: {}, subs: &[{}] }}),",
			unicase_const!(top),
			top_start,
			top_end,
			sub_map
		)
		.unwrap();
	}

	writeln!(out, "];").unwrap();

	writeln!(out, "const EXTS: &[&str] = &{:?};", exts).unwrap();
}

#[cfg(feature = "rev-mappings")]
fn get_rev_mappings() -> BTreeMap<UniCase<&'static str>, BTreeMap<UniCase<&'static str>, Vec<&'static str>>> {
	// First, collect all the mime type -> ext mappings)
	let mut dyn_map = BTreeMap::new();
	for &(key, types) in MIME_TYPES {
		for val in types {
			let (top, sub) = split_mime(val);
			dyn_map
				.entry(UniCase::new(top))
				.or_insert_with(BTreeMap::new)
				.entry(UniCase::new(sub))
				.or_insert_with(Vec::new)
				.push(key);
		}
	}
	dyn_map
}

fn split_mime(mime: &str) -> (&str, &str) {
	let split_idx = mime.find('/').unwrap();
	(&mime[..split_idx], &mime[split_idx + 1..])
}<|MERGE_RESOLUTION|>--- conflicted
+++ resolved
@@ -14,11 +14,6 @@
 const PHF_PATH: &str = "phf";
 
 fn main() {
-<<<<<<< HEAD
-	let out_dir = std::env::var("OUT_DIR").unwrap();
-	let dest_path = Path::new(&out_dir).join("mime_types_generated.rs");
-	let mut outfile = BufWriter::new(File::create(dest_path).unwrap());
-=======
     let out_dir = env::var("OUT_DIR").unwrap();
     let dest_path = Path::new(&out_dir).join("mime_types_generated.rs");
     let mut outfile = BufWriter::new(File::create(&dest_path).unwrap());
@@ -27,7 +22,6 @@
         "cargo:rustc-env=MIME_TYPES_GENERATED_PATH={}",
         dest_path.display()
     );
->>>>>>> 8756eaa4
 
 	#[cfg(feature = "phf-map")]
 	build_forward_map(&mut outfile);
